/*
Copyright 2022 NVIDIA CORPORATION

Licensed under the Apache License, Version 2.0 (the "License");
you may not use this file except in compliance with the License.
You may obtain a copy of the License at

    http://www.apache.org/licenses/LICENSE-2.0

Unless required by applicable law or agreed to in writing, software
distributed under the License is distributed on an "AS IS" BASIS,
WITHOUT WARRANTIES OR CONDITIONS OF ANY KIND, either express or implied.
See the License for the specific language governing permissions and
limitations under the License.
*/
#include "nvblox/integrators/cuda/projective_integrators_common.cuh"
#include "nvblox/integrators/integrators_common.h"
#include "nvblox/integrators/projective_tex_integrator.h"
#include "nvblox/utils/timing.h"

namespace nvblox {

ProjectiveTexIntegrator::ProjectiveTexIntegrator()
    : ProjectiveIntegratorBase() {
  sphere_tracer_.params().maximum_ray_length_m = max_integration_distance_m_;
  checkCudaErrors(cudaStreamCreate(&integration_stream_));
}

ProjectiveTexIntegrator::~ProjectiveTexIntegrator() {
  finish();
  checkCudaErrors(cudaStreamDestroy(integration_stream_));
}

void ProjectiveTexIntegrator::finish() const {
  cudaStreamSynchronize(integration_stream_);
}

void ProjectiveTexIntegrator::integrateFrame(
    const ColorImage& color_frame, const Transform& T_L_C, const Camera& camera,
    const TsdfLayer& tsdf_layer, TexLayer* tex_layer,
    std::vector<Index3D>* updated_blocks) {
  CHECK_NOTNULL(tex_layer);
  CHECK_EQ(tsdf_layer.block_size(), tex_layer->block_size());

  // Metric truncation distance for this layer
  const float voxel_size =
      tex_layer->block_size() / VoxelBlock<bool>::kVoxelsPerSide;
  const float truncation_distance_m = 2.f * voxel_size;

  timing::Timer blocks_in_view_timer("tex/integrate/get_blocks_in_view");
  std::vector<Index3D> block_indices =
      getBlocksInView(T_L_C, camera, tex_layer->block_size());
  blocks_in_view_timer.Stop();

  // Check which of these blocks are:
  // - Allocated in the TSDF, and
  // - have at least a single voxel within the truncation band
  // This is because:
  // - We don't allocate new geometry here, we just color existing geometry
  // - We don't color freespace.
  timing::Timer blocks_in_band_timer("tex/integrate/reduce_to_blocks_in_band");
  block_indices = reduceBlocksToThoseInTruncationBand(block_indices, tsdf_layer,
                                                      truncation_distance_m);
  blocks_in_band_timer.Stop();

  // Allocate blocks (CPU)
  // We allocate color blocks where
  // - there are allocated TSDF blocks, AND
  // - these blocks are within the truncation band
  timing::Timer allocate_blocks_timer("tex/integrate/allocate_blocks");
  allocateBlocksWhereRequired(block_indices, tex_layer);
  allocate_blocks_timer.Stop();

  timing::Timer update_neighbor_block_indices_timer(
      "tex/integrate/neighbor_block_indices");
  updateNeighborIndicies(tsdf_layer, block_indices);
  update_neighbor_block_indices_timer.Stop();

  // Update normal directions for all voxels which do not have a voxel dir set
  // already
  timing::Timer update_normals_timer("tex/integrate/update_normals");
  updateVoxelNormalDirections(tsdf_layer, tex_layer,
                              block_indices,
                              truncation_distance_m);
  update_normals_timer.Stop();

  // Create a synthetic depth image
  timing::Timer sphere_trace_timer("tex/integrate/sphere_trace");
  std::shared_ptr<const DepthImage> synthetic_depth_image_ptr =
      sphere_tracer_.renderImageOnGPU(
          camera, T_L_C, tsdf_layer, truncation_distance_m, MemoryType::kDevice,
          depth_render_ray_subsampling_factor_);
  sphere_trace_timer.Stop();

  // Update identified blocks
  // Calls out to the child-class implementing the integation (GPU)
  timing::Timer update_blocks_timer("tex/integrate/update_blocks");
  updateBlocks(block_indices, color_frame, *synthetic_depth_image_ptr, T_L_C,
               camera, truncation_distance_m, tsdf_layer, tex_layer);
  update_blocks_timer.Stop();

  if (updated_blocks != nullptr) {
    *updated_blocks = block_indices;
  }
}

<<<<<<< HEAD
void ProjectiveTexIntegrator::updateNeighborIndicies(
    const TsdfLayer& tsdf_layer, const std::vector<Index3D>& block_indices) {
  const int new_size = block_indices.size() * tex::neighbor::kCubeNeighbors;
  tsdf_block_ptrs_host_.resize(new_size);
  tsdf_block_ptrs_device_.resize(new_size);

  for (int i = 0; i < block_indices.size(); ++i) {
    for (int j = 0; j < tex::neighbor::kCubeNeighbors; ++j) {
      Index3D offset = tex::neighbor::blockOffsetFromNeighborIndex(j);
      tsdf_block_ptrs_host_[i * tex::neighbor::kCubeNeighbors + j] =
          tsdf_layer.getBlockAtIndex(block_indices[i] + offset).get();
    }
  }
  tsdf_block_ptrs_device_ = tsdf_block_ptrs_host_;
}
=======
// template <typename ElementType>
// __device__ inline bool imageGradient(const ElementType* image, const int
// rows,
//                                      const int cols, const Vector2f& u_px,
//                                      const float dx, Vector2f* gradient) {
//   ElementType x_p, x_m, y_p, y_m;
//   bool valid = true;
//   // clang-format off
//   valid &= interpolation::interpolate2DClosest<ElementType>(image, u_px +
//   Vector2f(dx, 0.f), rows, cols, &x_p); valid &=
//   interpolation::interpolate2DClosest<ElementType>(image, u_px +
//   Vector2f(0.f, dx), rows, cols, &y_p); valid &=
//   interpolation::interpolate2DClosest<ElementType>(image, u_px - Vector2f(dx,
//   0.f), rows, cols, &x_m); valid &=
//   interpolation::interpolate2DClosest<ElementType>(image, u_px -
//   Vector2f(0.f, dx), rows, cols, &y_m);
//   // clang-format on

//   if (!valid) return false;

//   (*gradient) << (x_p - x_m) / (2 * dx),
//       (y_p - y_m) / (2 * dx);
//   return true;
// }
>>>>>>> 8cae9809

__device__ inline float computeMeasurementWeight(const TexVoxel* tex_voxel,
                                                 const Transform T_C_L,
                                                 const Vector3f& voxel_center,
                                                 const Vector2f u_px,
                                                 const float u_px_depth,
                                                 const TexVoxel::Dir dir) {
  // TODO: (rasaford) compute measurement weight based on e.g.
  // - size of the projected texel in the image
  // - sharpness of the projected area in the image (to compensate motion blur)
  // - how flat on we're looking at the texel projection
  // - if the texel is on a boundary
  // - ...

  // NOTE(rasaford) the resulting world vector is always normlaized
  // const Vector3f world_vector = tex::texDirToWorldVector(tex_voxel->dir);
  // const float view_dir_weight = fabs(world_vector.dot(view_dir));  // in [0,
  // 1]

  // Area based weighting
  // Minimum depth of scanning (m). I.e. closest we will get to a point.
  constexpr float MIN_DEPTH = .1f;
  // Smoothing for the deviation in normal direction we accept for w_area
  constexpr float SIMGA_AREA = 1.f;
  // Smoothing for the deviation in normal direction we accept for w_angle
  constexpr float SIMGA_ANGLE = .2f;
  constexpr float MIN_W_AREA = .001f;   // GAMAM_AREA in TextureFusion Paper
  constexpr float MIN_W_ANGLE = .001f;  // GAMAM_ANGLE in TextureFusion Paper

  Vector3f view_dir = (T_C_L.translation() - voxel_center).normalized();
  float normal_align = tex::texDirToWorldVector(dir).dot(view_dir); // in [-1, 1]
  float depth_clipped = fmax(u_px_depth, MIN_DEPTH);
  // rho is the product of the alignment of the view direction with the surface
  // normal at the given voxel and the clipped inverse depth. I.e. voxels that
  // we look at head on and are close to the camera are preferred
  float rho =
      powf(MIN_DEPTH / depth_clipped, 2.f) * normal_align;  // in [-1, 1]

  // w_area is a bell curve centered at 1 with rho as a parameter. So the closer
  // rho is to one, the more weight we assign it. SIGMA_AREA controlls the
  // sharpness of the falloff at around the mean 1.
  // clang-format off
  float w_area = fmax(
      expf(-powf((1 - rho) / SIMGA_AREA, 2.f)), 
      MIN_W_AREA
  ); // in [MIN_W_AREA, 1]
  // clang-format on

  // View angle based weighting
  // clang-format off
  float w_angle = fmax(
    expf(-powf((1 - normal_align) / SIMGA_ANGLE, 2.f)),
    MIN_W_ANGLE
  ); // in [MIN_W_ANGLE, 1]
  // clang-format on

  // printf("depth_clipped: %f, rho: %f, normal_align: %f, w_area: %f, w_angle: %f\n", depth_clipped, rho, normal_align, w_area, w_angle);

  // // wiegh down voxels at depth discontinuities
  // Vector2f gradient;
  // float gradient_weight = 0;
  // if (imageGradient<float>(
  //         depth_image, depth_rows, depth_cols,
  //         u_px_center / static_cast<float>(depth_subsampling_factor), 10.f,
  //         &gradient)) {
  //   gradient_weight = -10 * gradient.norm();
  // }

  return w_area * w_angle;  // in [0, 1]
}

__device__ inline void updateTexel(const Color& color_measured,
                                   TexVoxel* tex_voxel,
                                   const Index2D& texel_idx,
                                   const float measurement_weight,
                                   const float max_weight) {
  tex_voxel->color(texel_idx) =
      blendTwoColors(tex_voxel->color(texel_idx), tex_voxel->weight,
                     color_measured, measurement_weight);
}

__device__ const TsdfVoxel* getNeighborVoxelAtIndex(
    const TsdfBlock** blocks, const Index3D& voxel_index) {
  const int block_idx = blockIdx.x;

  // create a local copy of the voxel index, since we are going to be modifying
  // it.
  Index3D voxel_idx = voxel_index;
  Index3D block_offset{0, 0, 0};
  constexpr int voxels_per_side = static_cast<int>(TsdfBlock::kVoxelsPerSide);
  for (int i = 0; i < 3; ++i) {
    if (voxel_idx[i] >= voxels_per_side) {
      voxel_idx[i] -= voxels_per_side;
      block_offset[i] = 1;
    } else if (voxel_idx[i] < 0) {
      voxel_idx[i] += voxels_per_side;
      block_offset[i] = -1;
    }
  }
  // get the neighboring voxel either from a neighboring block if it's outside
  // the current one, or get it directly from the current block
  int linear_neighbor_idx =
      tex::neighbor::neighborBlockIndexFromOffset(block_offset);
  const TsdfBlock* block =
      blocks[block_idx * tex::neighbor::kCubeNeighbors + linear_neighbor_idx];

  if (block == nullptr) {
    return nullptr;
  }
  return &block->voxels[voxel_idx.x()][voxel_idx.y()][voxel_idx.z()];
}

__device__ bool getTSDFValues(const TsdfBlock** blocks,
                              const Vector3f& position1,
                              const Vector3f& position2, const Index3D& index1,
                              const float voxel_size, float* sdf1,
                              float* sdf2) {
  Vector3f normalized_pos1 = position1 / voxel_size;
  Vector3f normalized_pos2 = position2 / voxel_size;
  // SDF interpolation Weights are in range [0,1] for each axis
  Vector3f weight1 = normalized_pos1.array() - normalized_pos1.array().floor();
  Vector3f weight2 = normalized_pos2.array() - normalized_pos1.array().floor();
  // clear sdf values
  (*sdf1) = 0.f;
  (*sdf2) = 0.f;

  const TsdfVoxel* v;
  // clang-format off
  v = getNeighborVoxelAtIndex(blocks, index1);                    if (v == nullptr) return false;     (*sdf1) += (1.0f - weight1.x()) * (1.0f - weight1.y()) * (1.0f - weight1.z()) * v->distance; 
                                                                                                      (*sdf2) += (1.0f - weight2.x()) * (1.0f - weight2.y()) * (1.0f - weight2.z()) * v->distance; 
  v = getNeighborVoxelAtIndex(blocks, index1 + Index3D(1, 0, 0)); if (v == nullptr) return false;     (*sdf1) += weight1.x()          * (1.0f - weight1.y()) * (1.0f - weight1.z()) * v->distance; 
                                                                                                      (*sdf2) += weight2.x()          * (1.0f - weight2.y()) * (1.0f - weight2.z()) * v->distance; 
  v = getNeighborVoxelAtIndex(blocks, index1 + Index3D(0, 1, 0)); if (v == nullptr) return false;     (*sdf1) += (1.0f - weight1.x()) * weight1.y()          * (1.0f - weight1.z()) * v->distance; 
                                                                                                      (*sdf2) += (1.0f - weight2.x()) * weight2.y()          * (1.0f - weight2.z()) * v->distance; 
  v = getNeighborVoxelAtIndex(blocks, index1 + Index3D(0, 0, 1)); if (v == nullptr) return false;     (*sdf1) += (1.0f - weight1.x()) * (1.0f - weight1.y()) * weight1.z()          * v->distance; 
                                                                                                      (*sdf2) += (1.0f - weight2.x()) * (1.0f - weight2.y()) * weight2.z()          * v->distance; 
  v = getNeighborVoxelAtIndex(blocks, index1 + Index3D(1, 1, 0)); if (v == nullptr) return false;     (*sdf1) += weight1.x()          * weight1.y()          * (1.0f - weight1.z()) * v->distance; 
                                                                                                      (*sdf2) += weight2.x()          * weight2.y()          * (1.0f - weight2.z()) * v->distance; 
  v = getNeighborVoxelAtIndex(blocks, index1 + Index3D(0, 1, 1)); if (v == nullptr) return false;     (*sdf1) += (1.0f - weight1.x()) * weight1.y()          * weight1.z()          * v->distance; 
                                                                                                      (*sdf2) += (1.0f - weight2.x()) * weight2.y()          * weight2.z()          * v->distance; 
  v = getNeighborVoxelAtIndex(blocks, index1 + Index3D(1, 0, 1)); if (v == nullptr) return false;     (*sdf1) += weight1.x()          * (1.0f - weight1.y()) * weight1.z()          * v->distance; 
                                                                                                      (*sdf2) += weight2.x()          * (1.0f - weight2.y()) * weight2.z()          * v->distance; 
  v = getNeighborVoxelAtIndex(blocks, index1 + Index3D(1, 1, 1)); if (v == nullptr) return false;     (*sdf1) += weight1.x()          * weight1.y()          * weight1.z()          * v->distance; 
                                                                                                      (*sdf2) += weight2.x()          * weight2.y()          * weight2.z()          * v->distance;
  // clang-format on
  return true;
}

/**
 * @brief For the line between (x1, y1), (x2, y2) we find the intersection with
 * the x-axis.
 *
 * @param x1
 * @param x2
 * @param y1
 * @param y2
 * @return __device__
 */
__device__ inline float findIntersectionLinear(const float x1, const float x2,
                                               const float y1, const float y2) {
  return x1 + (y1 / (y1 - y2)) * (x2 - x1);
}

__device__ bool raycastToSurface(const TsdfBlock** blocks,
                                 const float voxel_size,
                                 const Vector3f& position,
                                 const TexVoxel::Dir& direction,
                                 float* distance) {
  const Index3D voxel_idx = Index3D(threadIdx.z, threadIdx.y, threadIdx.x);
  Vector3f next_voxel = tex::texDirToWorldVector(direction) * voxel_size;
  float sdf1, sdf2;

  if (getTSDFValues(blocks, position, position + next_voxel, voxel_idx,
                    voxel_size, &sdf1, &sdf2)) {
    (*distance) = findIntersectionLinear(0.f, voxel_size, sdf1, sdf2);
    return true;
  }
  return false;
}

__global__ void integrateBlocks(
    const Index3D* block_indices_device_ptr, const Camera camera,
    const Color* color_image, const int color_rows, const int color_cols,
    const float* depth_image, const int depth_rows, const int depth_cols,
    const Transform T_C_L, const float block_size,
    const float truncation_distance_m, const float max_weight,
    const float max_integration_distance, const int depth_subsample_factor,
    const TsdfBlock** tsdf_blocks, TexBlock** tex_ptrs) {
  // TODO (rasaford)
  // - Here we need to determine the TexVoxel direction first. (one projection
  // is enough)
  // - Backproject every pixel in the TexVoxel to the image and update it's
  // color

  // Get - the image-space projection of the voxel center associated with this
  // thread
  Eigen::Vector2f u_px;
  float voxel_depth_m;
  if (!projectThreadVoxel(block_indices_device_ptr, camera, T_C_L, block_size,
                          &u_px, &voxel_depth_m)) {
    return;
  }

  // If voxel further away than the limit, skip this voxel
  if (max_integration_distance > 0.0f) {
    if (voxel_depth_m > max_integration_distance) {
      return;
    }
  }

  // Get - the depth of the voxel center
  //     - Also check if the voxel projects inside the image
  const Vector2f u_px_depth = u_px / static_cast<float>(depth_subsample_factor);
  float surface_depth_m;
  if (!interpolation::interpolate2DLinear<float>(
          depth_image, u_px_depth, depth_rows, depth_cols, &surface_depth_m)) {
    return;
  }

  // Occlusion testing
  // Get the distance of the voxel from the rendered surface. If outside
  // truncation band, skip.
  const float voxel_distance_from_surface = surface_depth_m - voxel_depth_m;
  if (fabsf(voxel_distance_from_surface) > truncation_distance_m) {
    return;
  }

  // Get the Voxel we'll update in this thread
  // NOTE(alexmillane): Note that we've reverse the voxel indexing order such
  // that adjacent threads (x-major) access adjacent memory locations in the
  // block (z-major).
<<<<<<< HEAD
  TexVoxel* voxel_ptr =
      &(tex_ptrs[blockIdx.x]->voxels[threadIdx.z][threadIdx.y][threadIdx.x]);
=======
  TexVoxel* voxel_ptr = &(block_device_ptrs[blockIdx.x]
                              ->voxels[threadIdx.z][threadIdx.y][threadIdx.x]);
  Index3D voxel_idx = Index3D(threadIdx.z, threadIdx.y, threadIdx.x);
>>>>>>> 8cae9809

  // NOTE(rasaford): If the current voxel has not been assigned a texture plane
  // direction, it must not be on the truncation band --> skip it
  if (!voxel_ptr->isInitialized()) {
    return;
  }

  // Update the weight of each tex voxel once per voxel (instead of once per
  // texel) as the average of the new and old weights
<<<<<<< HEAD
  const Index3D& block_idx = block_indices_device_ptr[blockIdx.x];
  const Index3D voxel_idx = Index3D(threadIdx.z, threadIdx.y, threadIdx.x);
  const Vector3f voxel_center = getCenterPostionFromBlockIndexAndVoxelIndex(
      block_size, block_idx, voxel_idx);

  // float measurement_weight =
  //     computeMeasurementWeight(voxel_ptr, T_C_L, voxel_center);
  float measurement_weight = 1.f;

  Color image_value = Color::Black();
  Index2D texel_idx{0, 0};
  Vector3f texel_pos = Vector3f::Zero();
  Vector3f surface_pos = Vector3f::Zero();
=======
  Vector3f voxel_center = getCenterPostionFromBlockIndexAndVoxelIndex(
      block_size, block_indices_device_ptr[blockIdx.x], voxel_idx);
  float measurement_weight = computeMeasurementWeight(
      voxel_ptr, T_C_L, voxel_center, u_px, surface_depth_m, voxel_ptr->dir);

  Color image_value;
  Index2D texel_idx;

  // loop over all colors in the TexVoxel patch
>>>>>>> 8cae9809
  for (int row = 0; row < voxel_ptr->kPatchWidth; ++row) {
    for (int col = 0; col < voxel_ptr->kPatchWidth; ++col) {
      texel_idx = Index2D(row, col);
      image_value = Color::Black();

      // Orthogonal projection of texVoxel Tile to SDF surface
      texel_pos = getCenterPositionForTexel(block_size, block_idx, voxel_idx,
                                            texel_idx, voxel_ptr->dir);

      float distance;
      if (!raycastToSurface(tsdf_blocks, block_size / TsdfBlock::kVoxelsPerSide,
                            texel_pos, voxel_ptr->dir, &distance)) {
        continue;
      }
      // printf("%f\n", distance);
      surface_pos =
          texel_pos + distance * tex::texDirToWorldVector(voxel_ptr->dir);

      // Project the current texel_idx to image space. If it's outside the
      // image, go to the next texel.
      surface_pos = T_C_L * surface_pos;
      if (!camera.project(surface_pos, &u_px)) {
        continue;
      }

      if (!interpolation::interpolate2DLinear<Color>(
              color_image, u_px, color_rows, color_cols, &image_value)) {
        continue;
      }

      updateTexel(image_value, voxel_ptr, texel_idx, measurement_weight,
                  max_weight);
    }
  }
<<<<<<< HEAD
  // update the voxel weight
  voxel_ptr->weight = fmin(measurement_weight + voxel_ptr->weight, max_weight);
=======
  // Since the voxel_weight is read when updating the texels, it must be updated
  // after all texels
  voxel_ptr->weight = (measurement_weight + voxel_ptr->weight) / 2;
>>>>>>> 8cae9809
}

void ProjectiveTexIntegrator::updateBlocks(
    const std::vector<Index3D>& block_indices, const ColorImage& color_frame,
    const DepthImage& depth_frame, const Transform& T_L_C, const Camera& camera,
    const float truncation_distance_m, const TsdfLayer& tsdf_layer,
    TexLayer* tex_layer_ptr) {
  CHECK_NOTNULL(tex_layer_ptr);
  CHECK_EQ(color_frame.rows() % depth_frame.rows(), 0);
  CHECK_EQ(color_frame.cols() % depth_frame.cols(), 0);

  if (block_indices.empty()) {
    return;
  }
  const int num_blocks = block_indices.size();
  const int depth_subsampling_factor = color_frame.rows() / depth_frame.rows();
  CHECK_EQ(color_frame.cols() / depth_frame.cols(), depth_subsampling_factor);

  // Expand the buffers when needed
  if (num_blocks > block_indices_device_.size()) {
    const int new_size = static_cast<int>(kBufferExpansionFactor * num_blocks);
    block_indices_device_.reserve(new_size);
    tex_block_ptrs_device_.reserve(new_size);
    block_indices_host_.reserve(new_size);
    tex_block_ptrs_host_.reserve(new_size);
  }

  // Stage on the host pinned memory
  block_indices_host_ = block_indices;
  tex_block_ptrs_host_ = getBlockPtrsFromIndices(block_indices, tex_layer_ptr);

  // Transfer to the device
  block_indices_device_ = block_indices_host_;
  tex_block_ptrs_device_ = tex_block_ptrs_host_;

  // We need the inverse transform in the kernel
  const Transform T_C_L = T_L_C.inverse();

  // Kernel call - One ThreadBlock launched per VoxelBlock
  constexpr int kVoxelsPerSide = VoxelBlock<bool>::kVoxelsPerSide;
  const dim3 kThreadsPerBlock(kVoxelsPerSide, kVoxelsPerSide, kVoxelsPerSide);
  const int num_thread_blocks = block_indices.size();
  // clang-format off
  integrateBlocks<<<num_thread_blocks, kThreadsPerBlock, 0, integration_stream_>>>(
      block_indices_device_.data(),
      camera,
      color_frame.dataConstPtr(),
      color_frame.rows(),
      color_frame.cols(),
      depth_frame.dataConstPtr(),
      depth_frame.rows(),
      depth_frame.cols(),
      T_C_L,
      tex_layer_ptr->block_size(),
      truncation_distance_m,
      max_weight_,
      max_integration_distance_m_,
      depth_subsampling_factor,
      tsdf_block_ptrs_device_.data(),
      tex_block_ptrs_device_.data());
  // clang-format on
  checkCudaErrors(cudaStreamSynchronize(integration_stream_));
  checkCudaErrors(cudaPeekAtLastError());
}

std::vector<Index3D>
ProjectiveTexIntegrator::reduceBlocksToThoseInTruncationBand(
    const std::vector<Index3D>& block_indices, const TsdfLayer& tsdf_layer,
    const float truncation_distance_m) {
  // Check 1) Are the blocks allocated
  // - performed on the CPU because the hash-map is on the CPU
  std::vector<Index3D> block_indices_check_1;
  block_indices_check_1.reserve(block_indices.size());
  for (const Index3D& block_idx : block_indices) {
    if (tsdf_layer.isBlockAllocated(block_idx)) {
      block_indices_check_1.push_back(block_idx);
    }
  }

  if (block_indices_check_1.empty()) {
    return block_indices_check_1;
  }

  // Check 2) Does each of the blocks have a voxel within the truncation band
  // - performed on the GPU because the blocks are there
  // Get the blocks we need to check
  std::vector<const TsdfBlock*> block_ptrs =
      getBlockPtrsFromIndices(block_indices_check_1, tsdf_layer);

  const int num_blocks = block_ptrs.size();

  // Expand the buffers when needed
  if (num_blocks > truncation_band_block_ptrs_device_.size()) {
    const int new_size = static_cast<int>(kBufferExpansionFactor * num_blocks);
    truncation_band_block_ptrs_host_.reserve(new_size);
    truncation_band_block_ptrs_device_.reserve(new_size);
    block_in_truncation_band_device_.reserve(new_size);
    block_in_truncation_band_host_.reserve(new_size);
  }

  // Host -> Device
  truncation_band_block_ptrs_host_ = block_ptrs;
  truncation_band_block_ptrs_device_ = truncation_band_block_ptrs_host_;

  // Prepare output space
  block_in_truncation_band_device_.resize(num_blocks);

  // Do the check on GPU
  // Kernel call - One ThreadBlock launched per VoxelBlock
  constexpr int kVoxelsPerSide = VoxelBlock<bool>::kVoxelsPerSide;
  const dim3 kThreadsPerBlock(kVoxelsPerSide, kVoxelsPerSide, kVoxelsPerSide);
  const int num_thread_blocks = num_blocks;
  // clang-format off
  checkBlocksInTruncationBand<<<num_thread_blocks, kThreadsPerBlock, 0, integration_stream_>>>(
      truncation_band_block_ptrs_device_.data(),
      truncation_distance_m,
      block_in_truncation_band_device_.data());
  // clang-format on
  checkCudaErrors(cudaStreamSynchronize(integration_stream_));
  checkCudaErrors(cudaPeekAtLastError());

  // Copy results back
  block_in_truncation_band_host_ = block_in_truncation_band_device_;

  // Filter the indices using the result
  std::vector<Index3D> block_indices_check_2;
  block_indices_check_2.reserve(block_indices_check_1.size());
  for (int i = 0; i < block_indices_check_1.size(); i++) {
    if (block_in_truncation_band_host_[i]) {
      block_indices_check_2.push_back(block_indices_check_1[i]);
    }
  }

  return block_indices_check_2;
}

void ProjectiveTexIntegrator::updateVoxelNormalDirections(
    const TsdfLayer& tsdf_layer, TexLayer* tex_layer_ptr,
    const std::vector<Index3D>& block_indices,
    const float truncation_distance_m) {
  if (block_indices.empty()) {
    return;
  }
  // Get the pointers for the indexed blocks from both
  // - The tsdf layer: Since all Voxels are already integrated here, we read
  // from this layer to estimate the normal direcitonA
  // - The TexBlock layer: We write the updated directions to this layer for
  // all new blocks
  // NOTE(rasaford) Even though we do not modify TsdfLayer, we have to drop
  // const here due to the way the GPUHashMap works
  // TsdfLayer* tsdf_layer_non_const = const_cast<TsdfLayer*>(&tsdf_layer);
  // std::vector<TsdfBlock*> tsdf_block_ptrs =
  //     getBlockPtrsFromIndices(block_indices, tsdf_layer_non_const);
  std::vector<TexBlock*> tex_block_ptrs =
      getBlockPtrsFromIndices(block_indices, tex_layer_ptr);

  // // We assume that a TsdfBlock at index i corresponds to a TexBlock at i. This
  // // cannot be the case if the two vectors don't have the same number of
  // // elements
  // CHECK_EQ(tsdf_block_ptrs.size(), tex_block_ptrs.size());

  const int num_blocks = block_indices.size();
  // Expand the buffers when needed
  if (num_blocks > update_normals_tex_block_prts_device_.size()) {
    const int new_size = static_cast<int>(kBufferExpansionFactor * num_blocks);
    update_normals_tex_block_prts_device_.reserve(new_size);
    update_normals_tex_block_prts_host_.reserve(new_size);
    update_normals_block_indices_device_.reserve(new_size);
    update_normals_block_indices_host_.reserve(new_size);
  }

  // Host -> Device
  update_normals_tex_block_prts_host_ = tex_block_ptrs;
  update_normals_tex_block_prts_device_ = update_normals_tex_block_prts_host_;
  update_normals_block_indices_host_ = block_indices;
  update_normals_block_indices_device_ = update_normals_block_indices_host_;

  tex::updateTexVoxelDirectionsGPU(
      tsdf_block_ptrs_device_, update_normals_block_indices_device_, update_normals_tex_block_prts_device_,
      num_blocks, integration_stream_, tsdf_layer.block_size(),
      tsdf_layer.voxel_size());
}

}  // namespace nvblox<|MERGE_RESOLUTION|>--- conflicted
+++ resolved
@@ -79,8 +79,7 @@
   // Update normal directions for all voxels which do not have a voxel dir set
   // already
   timing::Timer update_normals_timer("tex/integrate/update_normals");
-  updateVoxelNormalDirections(tsdf_layer, tex_layer,
-                              block_indices,
+  updateVoxelNormalDirections(tsdf_layer, tex_layer, block_indices,
                               truncation_distance_m);
   update_normals_timer.Stop();
 
@@ -104,7 +103,6 @@
   }
 }
 
-<<<<<<< HEAD
 void ProjectiveTexIntegrator::updateNeighborIndicies(
     const TsdfLayer& tsdf_layer, const std::vector<Index3D>& block_indices) {
   const int new_size = block_indices.size() * tex::neighbor::kCubeNeighbors;
@@ -120,39 +118,12 @@
   }
   tsdf_block_ptrs_device_ = tsdf_block_ptrs_host_;
 }
-=======
-// template <typename ElementType>
-// __device__ inline bool imageGradient(const ElementType* image, const int
-// rows,
-//                                      const int cols, const Vector2f& u_px,
-//                                      const float dx, Vector2f* gradient) {
-//   ElementType x_p, x_m, y_p, y_m;
-//   bool valid = true;
-//   // clang-format off
-//   valid &= interpolation::interpolate2DClosest<ElementType>(image, u_px +
-//   Vector2f(dx, 0.f), rows, cols, &x_p); valid &=
-//   interpolation::interpolate2DClosest<ElementType>(image, u_px +
-//   Vector2f(0.f, dx), rows, cols, &y_p); valid &=
-//   interpolation::interpolate2DClosest<ElementType>(image, u_px - Vector2f(dx,
-//   0.f), rows, cols, &x_m); valid &=
-//   interpolation::interpolate2DClosest<ElementType>(image, u_px -
-//   Vector2f(0.f, dx), rows, cols, &y_m);
-//   // clang-format on
-
-//   if (!valid) return false;
-
-//   (*gradient) << (x_p - x_m) / (2 * dx),
-//       (y_p - y_m) / (2 * dx);
-//   return true;
-// }
->>>>>>> 8cae9809
-
-__device__ inline float computeMeasurementWeight(const TexVoxel* tex_voxel,
-                                                 const Transform T_C_L,
+
+__device__ float computeMeasurementWeight(const TexVoxel* tex_voxel,
+                                                 const Transform& T_C_L,
                                                  const Vector3f& voxel_center,
-                                                 const Vector2f u_px,
-                                                 const float u_px_depth,
-                                                 const TexVoxel::Dir dir) {
+                                                 const Vector2f& u_px,
+                                                 const float u_px_depth) {
   // TODO: (rasaford) compute measurement weight based on e.g.
   // - size of the projected texel in the image
   // - sharpness of the projected area in the image (to compensate motion blur)
@@ -169,14 +140,15 @@
   // Minimum depth of scanning (m). I.e. closest we will get to a point.
   constexpr float MIN_DEPTH = .1f;
   // Smoothing for the deviation in normal direction we accept for w_area
-  constexpr float SIMGA_AREA = 1.f;
+  constexpr float SIMGA_AREA = 2.f;
   // Smoothing for the deviation in normal direction we accept for w_angle
-  constexpr float SIMGA_ANGLE = .2f;
-  constexpr float MIN_W_AREA = .001f;   // GAMAM_AREA in TextureFusion Paper
-  constexpr float MIN_W_ANGLE = .001f;  // GAMAM_ANGLE in TextureFusion Paper
+  constexpr float SIMGA_ANGLE = 1.f;
+  constexpr float MIN_W_AREA = .1f;   // GAMAM_AREA in TextureFusion Paper
+  constexpr float MIN_W_ANGLE = .1f;  // GAMAM_ANGLE in TextureFusion Paper
 
   Vector3f view_dir = (T_C_L.translation() - voxel_center).normalized();
-  float normal_align = tex::texDirToWorldVector(dir).dot(view_dir); // in [-1, 1]
+  float normal_align =
+      tex::texDirToWorldVector(tex_voxel->dir).dot(view_dir);  // in [-1, 1]
   float depth_clipped = fmax(u_px_depth, MIN_DEPTH);
   // rho is the product of the alignment of the view direction with the surface
   // normal at the given voxel and the clipped inverse depth. I.e. voxels that
@@ -202,7 +174,8 @@
   ); // in [MIN_W_ANGLE, 1]
   // clang-format on
 
-  // printf("depth_clipped: %f, rho: %f, normal_align: %f, w_area: %f, w_angle: %f\n", depth_clipped, rho, normal_align, w_area, w_angle);
+  // printf("depth_clipped: %f, rho: %f, normal_align: %f, w_area: %f, w_angle:
+  // %f\n", depth_clipped, rho, normal_align, w_area, w_angle);
 
   // // wiegh down voxels at depth discontinuities
   // Vector2f gradient;
@@ -377,14 +350,8 @@
   // NOTE(alexmillane): Note that we've reverse the voxel indexing order such
   // that adjacent threads (x-major) access adjacent memory locations in the
   // block (z-major).
-<<<<<<< HEAD
   TexVoxel* voxel_ptr =
       &(tex_ptrs[blockIdx.x]->voxels[threadIdx.z][threadIdx.y][threadIdx.x]);
-=======
-  TexVoxel* voxel_ptr = &(block_device_ptrs[blockIdx.x]
-                              ->voxels[threadIdx.z][threadIdx.y][threadIdx.x]);
-  Index3D voxel_idx = Index3D(threadIdx.z, threadIdx.y, threadIdx.x);
->>>>>>> 8cae9809
 
   // NOTE(rasaford): If the current voxel has not been assigned a texture plane
   // direction, it must not be on the truncation band --> skip it
@@ -394,31 +361,19 @@
 
   // Update the weight of each tex voxel once per voxel (instead of once per
   // texel) as the average of the new and old weights
-<<<<<<< HEAD
   const Index3D& block_idx = block_indices_device_ptr[blockIdx.x];
   const Index3D voxel_idx = Index3D(threadIdx.z, threadIdx.y, threadIdx.x);
   const Vector3f voxel_center = getCenterPostionFromBlockIndexAndVoxelIndex(
       block_size, block_idx, voxel_idx);
 
-  // float measurement_weight =
-  //     computeMeasurementWeight(voxel_ptr, T_C_L, voxel_center);
-  float measurement_weight = 1.f;
-
+  // float measurement_weight = 1.f;
+
+  float measurement_weight = computeMeasurementWeight(
+      voxel_ptr, T_C_L, voxel_center, u_px, surface_depth_m);
   Color image_value = Color::Black();
   Index2D texel_idx{0, 0};
   Vector3f texel_pos = Vector3f::Zero();
   Vector3f surface_pos = Vector3f::Zero();
-=======
-  Vector3f voxel_center = getCenterPostionFromBlockIndexAndVoxelIndex(
-      block_size, block_indices_device_ptr[blockIdx.x], voxel_idx);
-  float measurement_weight = computeMeasurementWeight(
-      voxel_ptr, T_C_L, voxel_center, u_px, surface_depth_m, voxel_ptr->dir);
-
-  Color image_value;
-  Index2D texel_idx;
-
-  // loop over all colors in the TexVoxel patch
->>>>>>> 8cae9809
   for (int row = 0; row < voxel_ptr->kPatchWidth; ++row) {
     for (int col = 0; col < voxel_ptr->kPatchWidth; ++col) {
       texel_idx = Index2D(row, col);
@@ -453,14 +408,9 @@
                   max_weight);
     }
   }
-<<<<<<< HEAD
-  // update the voxel weight
-  voxel_ptr->weight = fmin(measurement_weight + voxel_ptr->weight, max_weight);
-=======
   // Since the voxel_weight is read when updating the texels, it must be updated
   // after all texels
   voxel_ptr->weight = (measurement_weight + voxel_ptr->weight) / 2;
->>>>>>> 8cae9809
 }
 
 void ProjectiveTexIntegrator::updateBlocks(
@@ -617,7 +567,8 @@
   std::vector<TexBlock*> tex_block_ptrs =
       getBlockPtrsFromIndices(block_indices, tex_layer_ptr);
 
-  // // We assume that a TsdfBlock at index i corresponds to a TexBlock at i. This
+  // // We assume that a TsdfBlock at index i corresponds to a TexBlock at i.
+  // This
   // // cannot be the case if the two vectors don't have the same number of
   // // elements
   // CHECK_EQ(tsdf_block_ptrs.size(), tex_block_ptrs.size());
@@ -639,9 +590,9 @@
   update_normals_block_indices_device_ = update_normals_block_indices_host_;
 
   tex::updateTexVoxelDirectionsGPU(
-      tsdf_block_ptrs_device_, update_normals_block_indices_device_, update_normals_tex_block_prts_device_,
-      num_blocks, integration_stream_, tsdf_layer.block_size(),
-      tsdf_layer.voxel_size());
+      tsdf_block_ptrs_device_, update_normals_block_indices_device_,
+      update_normals_tex_block_prts_device_, num_blocks, integration_stream_,
+      tsdf_layer.block_size(), tsdf_layer.voxel_size());
 }
 
 }  // namespace nvblox